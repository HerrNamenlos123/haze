--- conflicted
+++ resolved
@@ -56,14 +56,9 @@
 
     return 0;
 
-<<<<<<< HEAD
     println("TODO: Fix the situation for negative literals. Parsing the minus is bad as it's punctiation dependent. It should be changed to parse as a Unary Expression with positive Literal, and in the symbol collection, Unary+Literal can be caught and converted into literal with negative value.");
     println("TODO: All Increment operations and short-hand syntax should be expanded into proper full assignment expressions, and then compiled normally, makes everything much simpler, especially the overflow tracking.");
     println("Idea for later: (from Prime Reacts: The Flaws of Inheritance): I should implement interfaces as a way to make a contract about generic types, and to make the interfaces very powerful, interfaces should be able to define members and methods, as well as default implementations of methods that is used if the struct does not provide that function, and it is allowed as long as the default implementation of the interface method only uses other methods of the interface. This makes it very powerful and a complete replacement for polymorphism.");
-=======
-    // println("TODO: Fix the situation for negative literals. Parsing the minus is bad as it's punctiation dependent. It should be changed to parse as a Unary Expression with positive Literal, and in the symbol collection, Unary+Literal can be caught and converted into literal with negative value.");
-    // println("TODO: All Increment operations and short-hand syntax should be expanded into proper full assignment expressions, and then compiled normally, makes everything much simpler, especially the overflow tracking.");
->>>>>>> ce13d200
 
     // if !glfw.init() {
     //     return 0;
@@ -101,13 +96,8 @@
     //     let alpha = 0.001;
     //     fps = fps * (1.0 - alpha) + 1.0 / elapsed * alpha;
 
-<<<<<<< HEAD
-        // println("FPS:", fps);
-        // println("Count: ", frameCounter);
-=======
     //     println("FPS:", fps);
     //     println("Count: ", frameCounter);
->>>>>>> ce13d200
 
     //     window.swapBuffers();
     // }
